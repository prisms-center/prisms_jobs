--- conflicted
+++ resolved
@@ -78,15 +78,9 @@
         git clone https://github.com/prisms-center/pbs.git
         cd pbs
 
-<<<<<<< HEAD
 2. Checkout the branch/tag containing the version you wish to install. Latest is ``v3.0.0``:
 
-        git checkout v3.0.0
-=======
-2. Checkout the branch containing the version you wish to install. Latest is ``v2.0.0``:
-
         git checkout v2.0.0
->>>>>>> 73f2f0c8
 
 2. From the root directory of the repository:
 
